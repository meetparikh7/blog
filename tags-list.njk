--- conflicted
+++ resolved
@@ -4,12 +4,7 @@
 ---
 <h1>Tags</h1>
 
-<<<<<<< HEAD
 {% for tag in collections.all | getAllTags | filterTagList %}
-  {% set tagUrl %}/tags/{{ tag | slug }}/{% endset %}
-=======
-{% for tag in collections.tagList %}
   {% set tagUrl %}/tags/{{ tag | slugify }}/{% endset %}
->>>>>>> aa0db144
   <a href="{{ tagUrl | url }}" class="post-tag">{{ tag }}</a>
 {% endfor %}