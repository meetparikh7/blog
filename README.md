--- conflicted
+++ resolved
@@ -69,10 +69,9 @@
 
 ### Implementation Notes
 
-<<<<<<< HEAD
 - `about/index.md` shows how to add a content page.
 - `posts/` has the blog posts but really they can live in any directory. They need only the `post` tag to be added to this collection.
-- Add the `nav` tag to add a template to the top level site navigation. For example, this is in use on `index.njk` and `about/index.md`.
+- Use the `eleventyNavigation` key in your front matter to add a template to the top level site navigation. For example, this is in use on `index.njk` and `about/index.md`.
 - Content can be any template format (blog posts needn’t be markdown, for example). Configure your supported templates in `.eleventy.js` -> `templateFormats`.
 - The `css` and `png` directories in the input directory are going to be copied without modification to the output, because they're passed to `addPassthroughCopy()`.
 - The blog post feed template is in `feed/feed.njk`. This is also a good example of using a global data files in that it uses `_data/metadata.json`.
@@ -81,16 +80,3 @@
   - `_includes/layouts/home.njk`: the home page template (wrapped into `base.njk`)
   - `_includes/layouts/post.njk`: the blog post template (wrapped into `base.njk`)
 - `_includes/postlist.njk` is a Nunjucks include and is a reusable component used to display a list of all the posts. `index.njk` has an example of how to use it.
-=======
-* `about/index.md` shows how to add a content page.
-* `posts/` has the blog posts but really they can live in any directory. They need only the `post` tag to be added to this collection.
-* Use the `eleventyNavigation` key in your front matter to add a template to the top level site navigation. For example, this is in use on `index.njk` and `about/index.md`.
-* Content can be any template format (blog posts needn’t be markdown, for example). Configure your supported templates in `.eleventy.js` -> `templateFormats`.
-	* Because `css` and `png` are listed in `templateFormats` but are not supported template types, any files with these extensions will be copied without modification to the output (while keeping the same directory structure).
-* The blog post feed template is in `feed/feed.njk`. This is also a good example of using a global data files in that it uses `_data/metadata.json`.
-* This example uses three layouts:
-  * `_includes/layouts/base.njk`: the top level HTML structure
-  * `_includes/layouts/home.njk`: the home page template (wrapped into `base.njk`)
-  * `_includes/layouts/post.njk`: the blog post template (wrapped into `base.njk`)
-* `_includes/postlist.njk` is a Nunjucks include and is a reusable component used to display a list of all the posts. `index.njk` has an example of how to use it.
->>>>>>> d643f6a2
