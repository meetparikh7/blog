import { eleventyImageTransformPlugin } from "@11ty/eleventy-img";

<<<<<<< HEAD
export default function(eleventyConfig) {
	// Read more about this plugin: https://www.11ty.dev/docs/plugins/image/#eleventy-transform

	eleventyConfig.addPlugin(eleventyImageTransformPlugin, {
		// file extensions to process
		extensions: "html",

		formats: ["avif", "webp", "auto"],
=======
function relativeToInputPath(inputPath, relativeFilePath) {
	let split = inputPath.split("/");
	split.pop();

	return path.resolve(split.join(path.sep), relativeFilePath);

}

function isFullUrl(url) {
	try {
		new URL(url);
		return true;
	} catch(e) {
		return false;
	}
}

module.exports = function(eleventyConfig) {
	// Eleventy Image shortcode
	// https://www.11ty.dev/docs/plugins/image/
	eleventyConfig.addAsyncShortcode("image", async function imageShortcode(src, alt, widths, sizes) {
		// Full list of formats here: https://www.11ty.dev/docs/plugins/image/#output-formats
		// Warning: Avif can be resource-intensive so take care!
		let formats = ["avif", "webp", "auto"];
		let input;
		if(isFullUrl(src)) {
			input = src;
		} else {
			input = relativeToInputPath(this.page.inputPath, src);
		}

		let metadata = await eleventyImage(input, {
			widths: widths || ["auto"],
			formats,
			outputDir: path.join(eleventyConfig.dir.output, "img"), // Advanced usage note: `eleventyConfig.dir` works here because we’re using addPlugin.
		});
>>>>>>> e441a3d0

		// widths: ["auto"],

		// e.g. <img loading decoding> assigned on the HTML tag will override these values.
		defaultAttributes: {
			loading: "lazy",
<<<<<<< HEAD
			decoding: "async"
		}
=======
			decoding: "async",
		};

		return eleventyImage.generateHTML(metadata, imageAttributes);
>>>>>>> e441a3d0
	});
};<|MERGE_RESOLUTION|>--- conflicted
+++ resolved
@@ -1,6 +1,5 @@
 import { eleventyImageTransformPlugin } from "@11ty/eleventy-img";
 
-<<<<<<< HEAD
 export default function(eleventyConfig) {
 	// Read more about this plugin: https://www.11ty.dev/docs/plugins/image/#eleventy-transform
 
@@ -9,58 +8,13 @@
 		extensions: "html",
 
 		formats: ["avif", "webp", "auto"],
-=======
-function relativeToInputPath(inputPath, relativeFilePath) {
-	let split = inputPath.split("/");
-	split.pop();
-
-	return path.resolve(split.join(path.sep), relativeFilePath);
-
-}
-
-function isFullUrl(url) {
-	try {
-		new URL(url);
-		return true;
-	} catch(e) {
-		return false;
-	}
-}
-
-module.exports = function(eleventyConfig) {
-	// Eleventy Image shortcode
-	// https://www.11ty.dev/docs/plugins/image/
-	eleventyConfig.addAsyncShortcode("image", async function imageShortcode(src, alt, widths, sizes) {
-		// Full list of formats here: https://www.11ty.dev/docs/plugins/image/#output-formats
-		// Warning: Avif can be resource-intensive so take care!
-		let formats = ["avif", "webp", "auto"];
-		let input;
-		if(isFullUrl(src)) {
-			input = src;
-		} else {
-			input = relativeToInputPath(this.page.inputPath, src);
-		}
-
-		let metadata = await eleventyImage(input, {
-			widths: widths || ["auto"],
-			formats,
-			outputDir: path.join(eleventyConfig.dir.output, "img"), // Advanced usage note: `eleventyConfig.dir` works here because we’re using addPlugin.
-		});
->>>>>>> e441a3d0
 
 		// widths: ["auto"],
 
 		// e.g. <img loading decoding> assigned on the HTML tag will override these values.
 		defaultAttributes: {
 			loading: "lazy",
-<<<<<<< HEAD
-			decoding: "async"
-		}
-=======
 			decoding: "async",
-		};
-
-		return eleventyImage.generateHTML(metadata, imageAttributes);
->>>>>>> e441a3d0
+		},
 	});
 };