{
	"name": "eleventy-base-blog",
	"version": "9.0.0",
	"description": "A starter repository for a blog web site using the Eleventy site generator.",
	"type": "module",
	"scripts": {
		"build": "npx @11ty/eleventy",
		"build-nocolor": "cross-env NODE_DISABLE_COLORS=1 npx @11ty/eleventy",
		"build-ghpages": "npx @11ty/eleventy --pathprefix=/eleventy-base-blog/",
		"start": "npx @11ty/eleventy --serve --quiet",
		"start-ghpages": "npx @11ty/eleventy --pathprefix=/eleventy-base-blog/ --serve --quiet",
		"debug": "cross-env DEBUG=Eleventy* npx @11ty/eleventy",
		"debugstart": "cross-env DEBUG=Eleventy* npx @11ty/eleventy --serve --quiet",
		"benchmark": "cross-env DEBUG=Eleventy:Benchmark* npx @11ty/eleventy"
	},
	"repository": {
		"type": "git",
		"url": "git://github.com/11ty/eleventy-base-blog.git"
	},
	"author": {
		"name": "Zach Leatherman",
		"email": "zachleatherman@gmail.com",
		"url": "https://zachleat.com/"
	},
	"license": "MIT",
	"engines": {
		"node": ">=18"
	},
	"funding": {
		"type": "opencollective",
		"url": "https://opencollective.com/11ty"
	},
	"bugs": {
		"url": "https://github.com/11ty/eleventy-base-blog/issues"
	},
	"homepage": "https://github.com/11ty/eleventy-base-blog#readme",
	"devDependencies": {
		"@11ty/eleventy": "^3.0.0",
		"@11ty/eleventy-img": "^6.0.1",
		"@11ty/eleventy-navigation": "^0.3.5",
		"@11ty/eleventy-plugin-rss": "^2.0.2",
		"@11ty/eleventy-plugin-syntaxhighlight": "^5.0.0",
<<<<<<< HEAD
		"luxon": "^3.3.0",
		"markdown-it-anchor": "^8.6.7",
		"prismjs": "^1.29.0"
=======
		"cross-env": "^7.0.3",
		"luxon": "^3.5.0",
		"zod": "^3.23.8",
		"zod-validation-error": "^3.3.1"
	},
	"dependencies": {
		"@zachleat/heading-anchors": "^1.0.1"
>>>>>>> 63662c90
	}
}<|MERGE_RESOLUTION|>--- conflicted
+++ resolved
@@ -40,18 +40,13 @@
 		"@11ty/eleventy-navigation": "^0.3.5",
 		"@11ty/eleventy-plugin-rss": "^2.0.2",
 		"@11ty/eleventy-plugin-syntaxhighlight": "^5.0.0",
-<<<<<<< HEAD
-		"luxon": "^3.3.0",
-		"markdown-it-anchor": "^8.6.7",
-		"prismjs": "^1.29.0"
-=======
 		"cross-env": "^7.0.3",
 		"luxon": "^3.5.0",
+		"prismjs": "^1.29.0"
 		"zod": "^3.23.8",
 		"zod-validation-error": "^3.3.1"
 	},
 	"dependencies": {
 		"@zachleat/heading-anchors": "^1.0.1"
->>>>>>> 63662c90
 	}
 }